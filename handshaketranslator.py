--- conflicted
+++ resolved
@@ -1,25 +1,14 @@
 """
 The HandshakeTranslator translates a stream of bytes into higher level messages
-<<<<<<< HEAD
 and vice versa related to the handshake between BitTorrent peers.  The bytes
 are exchanged with a readerwriter and the higher level messages are exchanged
-with a receiver.  The creator of the HandshakeTranslator must subsequently
-provide it with a readerwriter using the set_readerwriter() method.  When it
-no longer needs the HandshakeTranslator, it should call the
+with a receiver.  The creator of the HandshakeTranslator must provide it with a
+readerwriter upon creation or subsequently using the set_readerwriter() method.
+When it no longer needs the HandshakeTranslator, it should call the
 unset_readerwriter() method so that all references to the HandshakeTranslator
 can be released and it can be properly garbage collected.
 
 On the receiver side, when told to transmit a handshake message, the
-=======
-and vice versa related to the handshake between BitTorrent peers.  The bytes are
-exchanged with a readerwriter and the higher level messages are exchanged with a
-receiver.  The creator of the HandshakeTranslator must provide it with a 
-readerwriter upon creation or subsequently using the set_readerwriter() method. When it no longer needs the HandshakeTranslator, it should call the 
-unset_readerwriter() method so that all references to the HandshakeTranslator 
-can be released and it can be properly garbage collected.
-
-On the receiver side, when told to transmit a handshake message, the 
->>>>>>> 563c30e7
 HandshakeTranslator generates a set of bytes to send to the readerwriter.  When
 the readerwriter presents the HandshakeTranslator with a set of bytes that
 represent a handshake message, the translator notifies the receiver.  It also
@@ -40,9 +29,6 @@
 Right now, the HandshakeTranslor reports the handshake after it has received
 the peer_id but documentation seems to indicate it should do this right after
 receiving the info_hash.
-
-Would it make sense to make a Translator base class with common code which all
-the actual translators would inherit from?
 """
 
 import logging
@@ -59,7 +45,7 @@
     class _States(object):
         Length, Protocol, Rest = range(3)
 
-    def __init__(self, receiver = None, readerwriter = None):
+    def __init__(self, receiver=None, readerwriter=None):
         self._buffer = bytearray(_BUFFER_SIZE)
         self._view = memoryview(self._buffer)
 
@@ -67,8 +53,15 @@
         self._bytes_needed = _LENGTH_LEN
         self._bytes_received = 0
 
-        self._receiver = receiver
-        self._readerwriter = readerwriter
+        if receiver:
+            self.set_receiver(receiver)
+        else:
+            self._receiver = None
+
+        if readerwriter:
+            self.set_readerwriter(readerwriter)
+        else:
+            self._readerwriter = None
 
     def set_receiver(self, receiver):
         self._receiver = receiver
