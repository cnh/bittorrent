--- conflicted
+++ resolved
@@ -126,13 +126,8 @@
         # a connection with each
         addrs = self._tracker_proxy.get_peers(n)
         for addr in addrs:
-<<<<<<< HEAD
             peer = PeerProxy(self, self._peer_id, (addr['ip'], addr['port']),
-                             info_hash=self._metainfo.info_hash)
-=======
-            peer = PeerProxy(self, self._peer_id, (addr['ip'], addr['port']), 
                              self._reactor, info_hash=self._metainfo.info_hash)
->>>>>>> 563c30e7
             self._peers.append(peer)
             self._bitfields[peer] = BitArray(self._metainfo.num_pieces)
 
@@ -336,7 +331,7 @@
     def peer_sent_block(self, peer, index, begin, buf):
         if not peer in self._requesting:
             # If a peer is very slow in responding, a block could come after
-            # it has timed out.  Just ignore the data at this point and 
+            # it has timed out.  Just ignore the data at this point and
             # ignore the slow peer
             logger.debug("Received block from peer {} which has timed out"
                          .format(str(peer.addr())))
