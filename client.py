--- conflicted
+++ resolved
@@ -68,13 +68,9 @@
 
     def add_torrent(self, filename):
         try:
-<<<<<<< HEAD
-            t = TorrentMgr(filename, self._port, self._peer_id, self._reactor)
-        except TorrentMgrError as e:
-=======
-            torrent = TorrentMgr(filename, self._port, self._peer_id)
+            torrent = TorrentMgr(filename, self._port, self._peer_id,
+                                 self._reactor)
         except TorrentMgrError:
->>>>>>> 36455315
             return
 
         self._torrents[torrent.info_hash] = torrent
